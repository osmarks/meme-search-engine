--- conflicted
+++ resolved
@@ -301,11 +301,10 @@
 
         let neighbours = graph.out_neighbours(sigma_i).to_owned();
         for neighbour in neighbours {
-<<<<<<< HEAD
             // somewhat ugly deadlock avoidance hack - only hold writelock at end
             let neighbour_neighbours = graph.out_neighbours(neighbour);
             // To cut down pruning time slightly, allow accumulating more neighbours than usual limit
-            if neighbour_neighbours.len() == config.r_cap {
+            if neighbour_neighbours.len() == config.r {
                 let mut n = neighbour_neighbours.to_vec();
                 scratch.visited_list.clear();
                 merge_existing_neighbours(&mut scratch.visited_list, neighbour, &neighbour_neighbours, vecs, config);
@@ -313,19 +312,10 @@
                 robust_prune(scratch, neighbour, &mut n, vecs, config);
                 std::mem::drop(neighbour_neighbours);
                 *graph.out_neighbours_mut(neighbour) = n;
-            } else if !neighbour_neighbours.contains(&sigma_i) && neighbour_neighbours.len() < config.r_cap {
+            } else if !neighbour_neighbours.contains(&sigma_i) && neighbour_neighbours.len() < config.r {
                 // we apparently cannot actually upgrade the read lock to a write lock
                 std::mem::drop(neighbour_neighbours);
                 let mut neighbour_neighbours = graph.out_neighbours_mut(neighbour);
-=======
-            let mut neighbour_neighbours = graph.out_neighbours_mut(neighbour);
-            if neighbour_neighbours.len() == config.r {
-                scratch.visited_list.clear();
-                merge_existing_neighbours(&mut scratch.visited_list, neighbour, &neighbour_neighbours, vecs, config);
-                merge_existing_neighbours(&mut scratch.visited_list, neighbour, &vec![sigma_i], vecs, config);
-                robust_prune(scratch, neighbour, &mut neighbour_neighbours, vecs, config);
-            } else if !neighbour_neighbours.contains(&sigma_i) && neighbour_neighbours.len() < config.r {
->>>>>>> 44ffe801
                 neighbour_neighbours.push(sigma_i);
             }
         }
@@ -375,7 +365,7 @@
             // as in Vamana algorithm
             // TODO factor out common code
             let neighbour_neighbours = graph.out_neighbours(neighbour);
-            if neighbour_neighbours.len() == config.r_cap {
+            if neighbour_neighbours.len() == config.r {
                 let mut n = neighbour_neighbours.to_vec();
                 scratch.visited_list.clear();
                 merge_existing_neighbours(&mut scratch.visited_list, neighbour, &neighbour_neighbours, vecs, config);
@@ -383,7 +373,7 @@
                 robust_prune(scratch, neighbour, &mut n, vecs, config);
                 std::mem::drop(neighbour_neighbours);
                 *graph.out_neighbours_mut(neighbour) = n;
-            } else if !neighbour_neighbours.contains(&sigma_i) && neighbour_neighbours.len() < config.r_cap {
+            } else if !neighbour_neighbours.contains(&sigma_i) && neighbour_neighbours.len() < config.r {
                 std::mem::drop(neighbour_neighbours);
                 let mut neighbour_neighbours = graph.out_neighbours_mut(neighbour);
                 neighbour_neighbours.push(sigma_i);

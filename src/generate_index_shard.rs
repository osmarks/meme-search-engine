--- conflicted
+++ resolved
@@ -3,12 +3,8 @@
 use std::collections::BinaryHeap;
 use std::io::{BufReader, BufWriter, Write};
 use std::fs;
-<<<<<<< HEAD
 use rmp_serde::decode::{Error as DecodeError, from_read};
-use diskann::{augment_bipartite, build_graph, project_bipartite, random_fill_graph, vector::{dot, VectorList, scale_dot_result}, IndexBuildConfig, IndexGraph, Timer, report_degrees};
-=======
-use diskann::{augment_bipartite, build_graph, random_fill_graph, vector::{dot, VectorList}, IndexBuildConfig, IndexGraph, Timer, report_degrees, medioid};
->>>>>>> 5ab91aa1
+use diskann::{augment_bipartite, build_graph, project_bipartite, random_fill_graph, vector::{dot, VectorList, scale_dot_result}, IndexBuildConfig, IndexGraph, Timer, report_degrees, medioid};
 use half::f16;
 
 mod common;
@@ -58,7 +54,6 @@
         }
     }
 
-<<<<<<< HEAD
     let mut query_knns = vec![vec![]; original_ids.len()];
     query_knns.fill_with(|| Vec::with_capacity(8));
     let mut query_knns_bwd_out = vec![vec![]; header.max_query_id];
@@ -83,15 +78,6 @@
     }
 
     let mut config = common::index_config::BASE_CONFIG;
-=======
-    let mut config = IndexBuildConfig {
-        r: 64,
-        l: 192,
-        maxc: 750,
-        alpha: 65200,
-        saturate_graph: false
-    };
->>>>>>> 5ab91aa1
 
     let vecs = VectorList {
         data: vector_data,
@@ -127,26 +113,6 @@
 
     std::mem::drop(vecs);
 
-<<<<<<< HEAD
-=======
-    let mut query_knns_bwd = vec![vec![]; header.max_query_id];
-
-    {
-        let _timer = Timer::new("compute backward edges");
-        for (record_id, knns) in query_knns.iter().enumerate() {
-            for &k in knns {
-                query_knns_bwd[k as usize].push(record_id as u32);
-            }
-        }
-    }
-
-    {
-        let _timer = Timer::new("augment bipartite");
-        //augment_bipartite(&mut rng, &mut graph, query_knns, query_knns_bwd, config, 50);
-        //random_fill_graph(&mut rng, &mut graph, config.r);
-    }
-
->>>>>>> 5ab91aa1
     let len = original_ids.len();
 
     {

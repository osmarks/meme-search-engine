--- conflicted
+++ resolved
@@ -197,11 +197,7 @@
 
             let mut scratch = Scratch {
                 visited: HashSet::new(),
-<<<<<<< HEAD
-                neighbour_buffer: NeighbourBuffer::new(300),
-=======
                 neighbour_buffer: NeighbourBuffer::new(args.search_list_size.unwrap_or(1000)),
->>>>>>> 5ab91aa1
                 neighbour_pre_buffer: Vec::new(),
                 visited_list: Vec::new()
             };

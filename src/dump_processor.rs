use anyhow::{bail, Context, Result};
use serde::{Serialize, Deserialize};
use std::io::{BufReader, Read, Seek, SeekFrom, Write, BufWriter};
use std::path::PathBuf;
use rmp_serde::decode::Error as DecodeError;
use std::fs;
use base64::Engine;
use argh::FromArgs;
use chrono::{TimeZone, Utc, DateTime};
use std::collections::VecDeque;
use faiss::Index;
use std::sync::mpsc::{sync_channel, SyncSender};
use itertools::Itertools;
use simsimd::SpatialSimilarity;
use std::hash::Hasher;
use foldhash::{HashSet, HashSetExt};
use std::os::unix::prelude::FileExt;

use diskann::vector::{scale_dot_result_f64, ProductQuantizer};

mod common;

use common::{ProcessedEntry, ShardInputHeader, ShardedRecord, ShardHeader, PackedIndexEntry, IndexHeader, index_config::QUERY_SEARCH_K};

#[derive(FromArgs)]
#[argh(description="Process scraper dump files")]
struct CLIArguments {
    #[argh(option, short='s', description="randomly select fraction of records")]
    sample: Option<f32>,
    #[argh(switch, short='p', description="print basic information for records")]
    print_records: bool,
    #[argh(switch, short='e',description="print embeddings")]
    print_embeddings: bool,
    #[argh(switch, short='a', description="print aggregates")]
    print_aggregates: bool,
    #[argh(option, short='E', description="x:y[:f] - load embedding named x from file y, discard record if dot product >= filter threshold f")]
    embedding: Vec<String>,
    #[argh(option, short='H', description="path for histograms of dot with embeddings")]
    histograms: Option<String>,
    #[argh(switch, short='D', description="enable deduplication")]
    deduplicate: bool,
    #[argh(positional)]
    paths: Vec<String>,
    #[argh(option, short='o', description="output embeddings to file")]
    output_embeddings: Option<String>,
    #[argh(option, short='C', description="split input into shards using these centroids")]
    centroids: Option<String>,
    #[argh(option, short='S', description="index shard directory")]
    shards_dir: Option<String>,
    #[argh(option, short='Q', description="query vectors file")]
    queries: Option<String>,
    #[argh(option, short='d', description="random seed")]
    seed: Option<u64>,
    #[argh(option, short='i', description="index output directory")]
    index_output: Option<String>,
    #[argh(switch, short='t', description="print titles")]
    titles: bool,
    #[argh(option, description="truncate centroids list")]
    clip_shards: Option<usize>,
    #[argh(switch, description="print original linked URL")]
    original_url: bool,
    #[argh(option, short='q', description="product quantization codec path")]
    pq_codec: Option<String>,
    #[argh(switch, short='j', description="JSON output")]
    json: bool
}

#[derive(Clone, Deserialize, Serialize, Debug)]
struct Histogram {
    min: f32,
    max: f32,
    buckets: Vec<u64>
}

impl Histogram {
    fn new(min: f32, max: f32, count: usize) -> Self {
        let buckets = (0..count).map(|_| 0).collect();
        Self { min, max, buckets }
    }

    fn add(&mut self, x: f32) {
        let mut bucket = if x < self.min {
            0
        } else if x >= self.max {
            self.buckets.len() - 1
        } else {
            ((x - self.min) / (self.max - self.min) * (self.buckets.len() as f32)) as usize
        };
        bucket = bucket.max(0).min(self.buckets.len() - 1);
        self.buckets[bucket] += 1;
    }

    fn buckets(&self) -> Vec<(f32, u64)> {
        let step = (self.max - self.min) / (self.buckets.len() as f32);
        self.buckets.iter().enumerate().map(|(i, x)| (self.min + (i as f32) * step, *x)).collect()
    }
}

fn binarize(x: &[f32]) -> u64 {
    let mut hasher = seahash::SeaHasher::new();
    for i in 0..(x.len() / 8) {
        hasher.write_u8(((x[i * 8] > 0.0) as u8) + (((x[i * 8 + 1] > 0.0) as u8) << 1) + (((x[i * 8 + 2] > 0.0) as u8) << 2) + (((x[i * 8 + 3] > 0.0) as u8) << 3) + (((x[i * 8 + 4] > 0.0) as u8) << 4) + (((x[i * 8 + 5] > 0.0) as u8) << 5) + (((x[i * 8 + 6] > 0.0) as u8) << 6) + (((x[i * 8 + 7] > 0.0) as u8) << 7));
    }
    hasher.finish()
}

fn reader_thread(paths: &Vec<String>, tx: SyncSender<ProcessedEntry>) -> Result<()> {
    for path in paths {
        let stream = zstd::stream::Decoder::new(fs::File::open(path).context("read dump file")?)?;
        let mut stream = BufReader::new(stream);

        loop {
            let res: Result<ProcessedEntry, DecodeError> = rmp_serde::from_read(&mut stream);
            match res {
                Ok(x) => tx.send(x)?,
                Err(DecodeError::InvalidDataRead(x)) | Err(DecodeError::InvalidMarkerRead(x)) if x.kind() == std::io::ErrorKind::UnexpectedEof => break,
                Err(e) => return Err(e).context("decode fail")
            }
        }
    }
    Ok(())
}

const SHARD_SPILL: usize = 2;
const RECORD_PAD_SIZE: usize = 4096; // NVMe disk sector size
const D_EMB: u32 = 1152;
const EMPTY_LOOKUP: (u32, u64, u32) = (u32::MAX, 0, 0);
const BALANCE_WEIGHT: f64 = 0.2;
const BATCH_SIZE: usize = 128;

fn main() -> Result<()> {
    let args: CLIArguments = argh::from_env();
    let mut rng = fastrand::Rng::with_seed(args.seed.unwrap_or(0));
    let mut latest_timestamp = DateTime::<Utc>::MIN_UTC;
    let mut earliest_timestamp = DateTime::<Utc>::MAX_UTC;
    let mut count = 0;
    let mut deduped_count = 0;

    // load specified embeddings from files
    let mut embeddings = Vec::new();
    for x in args.embedding {
        let (name, snd) = x.split_once(':').unwrap();
        let (path, threshold) = if let Some((path, threshold)) = snd.split_once(':') {
            (path, Some(threshold.parse::<f32>().context("parse threshold")?))
        } else {
            (snd, None)
        };
        let blob = fs::read(path).context("read embedding")?;
        embeddings.push((name.to_string(), common::decode_fp16_buffer(&blob), Histogram::new(-1.0, 1.0, 512), threshold));
    }

    let pq_codec = if let Some(pq_codec) = args.pq_codec {
        let data = fs::read(pq_codec).context("read pq codec")?;
        let pq_codec: ProductQuantizer = rmp_serde::from_read(&data[..]).context("decode pq codec")?;
        Some(pq_codec)
    } else {
        None
    };

    // construct FAISS index over query vectors for kNNs
    let (mut queries_index, max_query_id) = if let Some(queries_file) = args.queries {
        println!("constructing index");
        // not memory-efficient but this is small
        let mut file = fs::File::open(queries_file).context("read queries file")?;
        let mut size = file.metadata()?.len();
        //let mut index = faiss::index_factory(D_EMB, "HNSW32,SQfp16", faiss::MetricType::InnerProduct)?;
        let mut index = faiss::index_factory(D_EMB, "HNSW64,SQ8", faiss::MetricType::InnerProduct)?;
        //let mut index = faiss::index_factory(D_EMB, "IVF4096,SQfp16", faiss::MetricType::InnerProduct)?;
        let mut buf = vec![0; (D_EMB as usize) * (1<<18)];
        loop {
            if size == 0 {
                break;
            }
            if size < (buf.len() as u64) {
                buf.resize(size as usize, 0);
            }
            file.read_exact(&mut buf)?;
            size -= buf.len() as u64;
            let unpacked = common::decode_fp16_buffer(&buf);
            if !index.is_trained() { index.train(&unpacked)?; print!("train"); }
            index.add(&unpacked)?;
            print!(".");
        }
        println!("done");
        let ntotal = index.ntotal();
        (Some(index), ntotal as usize)
    } else {
        (None, 0)
    };

    // if sufficient config to split index exists, set up output files
    let mut shards_out = if let (Some(shards_dir), Some(centroids)) = (&args.shards_dir, &args.centroids) {
        let mut shards = Vec::new();
        let centroids_data = fs::read(centroids).context("read centroids file")?;
        let mut centroids_data = common::decode_fp16_buffer(&centroids_data);

        if let Some(clip) = args.clip_shards {
            centroids_data.truncate(clip * D_EMB as usize);
        }

        for i in 0..(centroids_data.len() / (D_EMB as usize)) {
            let centroid = centroids_data[i * (D_EMB as usize)..(i + 1) * (D_EMB as usize)].to_vec();
            let mut file = fs::File::create(PathBuf::from(shards_dir).join(format!("{}.shard.msgpack", i))).context("create shard file")?;
            rmp_serde::encode::write(&mut file, &ShardInputHeader { id: i as u32, centroid: centroid.clone(), max_query_id })?;
            shards.push((centroid, file, 0, i));
        }

        Some(shards)
    } else {
        None
    };

    // we can't fit all generated shards into RAM or they wouldn't be sharded anyway; keep file handles and locations lookup table
    let (mut read_out_vertices, shard_specs) = if let (Some(shards_dir), Some(_index_output)) = (&args.shards_dir, &args.index_output) {
        let mut original_ids_to_shards = Vec::new(); // locations in shard files of graph vertices: [(shard, offset, len)]
        let mut shard_id_mappings = Vec::new();
        let mut files = Vec::new();
        let mut shard_specs = Vec::new();

        // open shard files and build lookup from their header files
        for file in fs::read_dir(shards_dir)? {
            let file = file?;
            let path = file.path();
            let filename = path.file_name().unwrap().to_str().unwrap();
            let (fst, snd) = filename.split_once(".").unwrap();

            let id: u32 = str::parse(fst)?;
            if let Some(clip) = args.clip_shards {
                if id >= (clip as u32) {
                    continue;
                }
            }

            if snd == "shard-header.msgpack" {
                let header: ShardHeader = rmp_serde::from_read(BufReader::new(fs::File::open(path)?))?;
                if original_ids_to_shards.len() < (header.max as usize + 1) {
                    // probably somewhat inefficient, oh well
                    original_ids_to_shards.resize(header.max as usize + 1, [EMPTY_LOOKUP; SHARD_SPILL]);
                }
                for (i, &id) in header.mapping.iter().enumerate() {
                    let len = header.offsets[i + 1] - header.offsets[i]; // always valid, as we have a dummy entry at the end
                    let mut did_write = false;
                    // write location to next empty slot
                    //println!("{} {} {} {:?}", id, header.offsets[i], header.max, original_ids_to_shards[id as usize]);
                    for rec in original_ids_to_shards[id as usize].iter_mut() {
                        if *rec == EMPTY_LOOKUP {
                            *rec = (header.id, header.offsets[i], len as u32);
                            did_write = true;
                            break;
                        }
                    }
                    // each record should be in exactly SHARD_SPILL shards
                    if !did_write {
                        bail!("shard processing inconsistency");
                    }
                }

                shard_specs.push((header.centroid.clone(), header.mapping[header.medioid as usize]));

                shard_id_mappings.push((header.id, header.mapping));
            } else if snd == "shard.bin" {
                let file = fs::File::open(&path).context("open shard file")?;
                files.push((id, file));
            }
        }

        files.sort_by_key(|(id, _)| *id);
        shard_id_mappings.sort_by_key(|(id, _)| *id);


        let read_out_vertices = move |id: u32| -> Result<(Vec<u32>, Vec<u32>)> {
            let mut out_vertices: Vec<u32> = vec![];
            let mut shards: Vec<u32> = vec![];
            // look up each location in shard files
            for &(shard, offset, len) in original_ids_to_shards[id as usize].iter() {
                if (shard, offset, len) == EMPTY_LOOKUP {
                    continue;
                }

                shards.push(shard);
                let shard = shard as usize;
                // this random access is almost certainly rather slow
                // parallelize?
                let mut buf = vec![0; len as usize];
<<<<<<< HEAD
                files[shard].1.read_exact(&mut buf)?;
                let mut s: Vec<u32> = bytemuck::allocation::pod_collect_to_vec(&*buf);
                for within_shard_id in s.iter_mut() {
                    *within_shard_id = shard_id_mappings[shard].1[*within_shard_id as usize];
=======
                files[shard].1.read_exact_at(&mut buf, offset)?;
                let s: &[u32] = bytemuck::cast_slice(&mut *buf);
                for within_shard_id in s.iter() {
                    let global_id = shard_id_mappings[shard].1[*within_shard_id as usize];
                    if !out_vertices.contains(&global_id) {
                        out_vertices.push(global_id);
                    }
>>>>>>> 5ab91aa1
                }
            }

            Ok((out_vertices, shards))
        };

        (Some(read_out_vertices), Some(shard_specs))
    } else {
        (None, None)
    };

    let mut index_output_file = if let Some(index_output) = &args.index_output {
        let main_output = BufWriter::new(fs::File::create(PathBuf::from(index_output).join("index.bin")).context("create index file")?);
        let pq_codes =BufWriter::new(fs::File::create(PathBuf::from(index_output).join("index.pq-codes.bin")).context("create index file")?);
        Some((main_output, pq_codes))
    } else {
        None
    };

    let mut output_file = args.output_embeddings.map(|x| fs::File::create(x).context("create output file")).transpose()?;

    let mut i: u64 = 0;

    let mut dedupe_ring: VecDeque<u64> = VecDeque::with_capacity(2<<20);
    let mut dedupe_hashset: HashSet<u64> = HashSet::with_capacity(2<<21);
    let mut dedupe_url_ring: VecDeque<u64> = VecDeque::with_capacity(2<<20);
    let mut dedupe_url_hashset: HashSet<u64> = HashSet::with_capacity(2<<21);

    let (tx, rx) = sync_channel(1024);

    let th = std::thread::spawn(move || reader_thread(&args.paths, tx));

    let mut rng2 = rng.fork();
    let initial_filter = |x: ProcessedEntry| {
        i += 1;

        if args.sample.is_some() && rng2.f32() > args.sample.unwrap() {
            return None;
        }
        let timestamp = Utc.timestamp_opt(x.timestamp as i64, 0).unwrap();

        let embedding = common::decode_fp16_buffer(&x.embedding);

        latest_timestamp = latest_timestamp.max(timestamp);
        earliest_timestamp = earliest_timestamp.min(timestamp);

        for (_name, vec, histogram, threshold) in &mut embeddings {
            let dot = SpatialSimilarity::dot(&embedding, vec).unwrap() as f32;
            histogram.add(dot);
            if let Some(threshold) = threshold {
                if dot >= *threshold {
                    return None;
                }
            }
        }

        // distance thresholding is too costly to do over a long range so just do it badly
        if args.deduplicate {
            let code = binarize(&embedding);
            let mut hasher = seahash::SeaHasher::new();
            hasher.write(&x.metadata.final_url.as_bytes());
            let url_code = hasher.finish();
            if dedupe_ring.len() == dedupe_ring.capacity() {
                dedupe_ring.pop_front().unwrap();
                dedupe_url_ring.pop_front().unwrap();
            }
            dedupe_ring.push_back(code);
            dedupe_url_ring.push_back(url_code);
            if dedupe_hashset.insert(code) == false || dedupe_url_hashset.insert(url_code) == false {
                deduped_count += 1;
                return None;
            }
        }

        if args.print_records {
            println!("{} {} https://reddit.com/r/{}/comments/{} {}", timestamp, x.title, x.subreddit, x.id, x.metadata.final_url);
        }
        if args.original_url {
            println!("{}", x.url);
        }
        if args.titles {
            println!("{}", x.title);
        }
        if args.print_embeddings {
            println!("https://mse.osmarks.net/?e={}", base64::engine::general_purpose::URL_SAFE.encode(&x.embedding));
        }

        Some((x, embedding))
    };

    let mut dead_count = 0;

    let mut bal_count = 1;

    for batch in &rx.iter().filter_map(initial_filter).chunks(BATCH_SIZE) {
        let batch: Vec<_> = batch.collect();
        let batch_len = batch.len();

        for (x, _embedding) in batch.iter() {
            if let Some(ref mut file) = output_file {
                file.write_all(&x.embedding)?;
            }
        }

        if let Some(shards) = &mut shards_out {
            let mut knn_query = vec![];
            for (_, embedding) in batch.iter() {
                knn_query.extend(embedding);
            }

            let index = queries_index.as_mut().context("need queries")?;
            let knn_result = index.search(&knn_query, QUERY_SEARCH_K)?;

            for (i, (x, embedding)) in batch.iter().enumerate() {
                // closest matches first
                shards.sort_by_cached_key(|&(ref centroid, _, shard_count, _shard_index)| {
                    let mut dot = SpatialSimilarity::dot(&centroid, &embedding).unwrap();
                    dot -= BALANCE_WEIGHT * (shard_count as f64 / bal_count as f64);
                    -scale_dot_result_f64(dot)
                });

                let entry = ShardedRecord {
                    id: count + i as u32,
                    vector: x.embedding.clone(),
                    query_knns: knn_result.labels[i * QUERY_SEARCH_K..(i + 1)*QUERY_SEARCH_K].into_iter().flat_map(|x| x.get().map(|x| x as u32)).collect(),
                    query_knns_distances: knn_result.distances[i * QUERY_SEARCH_K..(i + 1)*QUERY_SEARCH_K].into_iter().copied().collect()
                };
                let data = rmp_serde::to_vec(&entry)?;
                for (_, file, shard_count, _shard_index) in shards[0..SHARD_SPILL].iter_mut() {
                    file.write_all(&data)?;
                    *shard_count += 1;
                }

                bal_count += 1;
                // it is possible that using the count which is updated at the end of the batch leads to confusing numerics issues
                // also, this one starts at 1, so we avoid a division by zero on the first one
            }
        }

        if let (Some(read_out_vertices), Some(index_output_file)) = (&mut read_out_vertices, &mut index_output_file) {
            let quantizer = pq_codec.as_ref().unwrap();

            let mut batch_embeddings = Vec::with_capacity(batch.len() * D_EMB as usize);
            for (_x, embedding) in batch.iter() {
                batch_embeddings.extend_from_slice(&embedding);
            }
            let codes = quantizer.quantize_batch(&batch_embeddings);

            for (i, (x, _embedding)) in batch.into_iter().enumerate() {
                let (vertices, shards) = read_out_vertices(count + i as u32)?; // TODO: could parallelize this given the batching
                let mut entry = PackedIndexEntry {
                    id: count + i as u32,
                    vertices,
                    vector: x.embedding.chunks_exact(2).map(|x| u16::from_le_bytes([x[0], x[1]])).collect(),
                    timestamp: x.timestamp,
                    dimensions: x.metadata.dimension,
                    score: 0.5, // TODO
                    url: x.metadata.final_url,
                    shards
                };
                let mut bytes = bitcode::encode(&entry);
                if bytes.len() > (RECORD_PAD_SIZE - 2) {
                    // we do need the records to fit in a fixed size and can't really drop things, so discard URL so it can exist as a graph node only
                    entry.url = String::new();
                    bytes = bitcode::encode(&entry);
                    dead_count += 1;
                }
                let len = bytes.len() as u16;
                bytes.resize(RECORD_PAD_SIZE - 2, 0);
                index_output_file.0.write_all(&u16::to_le_bytes(len))?;
                index_output_file.0.write_all(&bytes)?;
            }
            index_output_file.1.write_all(&codes)?;
        }

        count += batch_len as u32;
    }

    if args.print_aggregates {
        println!("earliest={} latest={} count={} read={} deduped={}", earliest_timestamp, latest_timestamp, count, i, deduped_count);
    }
    if let Some(histogram_path) = args.histograms {
        let mut file = fs::File::create(histogram_path)?;
        for (name, _, histogram, _) in &embeddings {
            let width = 800.0;
            let padding = 40.0;
            let bars_height = 300 as f64;
            let buckets = histogram.buckets();
            let max_count = *buckets.iter().map(|(_max, count)| count).max().unwrap();
            let bar_width = width / buckets.len() as f64;
            let plot = maud::html! {
                h1 { (name) }
                svg style="border: 1px solid gray;" viewBox=(format!("{} 0 {} {}", -padding * 0.25, width + (padding * 0.75), bars_height + 50.0)) xmlns="http://www.w3.org/2000/svg" width=(format!("{}", width + padding)) height=(format!("{}", bars_height + 50.0)) {
                    @for (i, (min, count)) in buckets.into_iter().enumerate() {
                        @let height = bars_height * (count as f64 / max_count as f64);
                        rect width=(format!("{}", bar_width)) x=(format!("{}", bar_width * i as f64)) height=(format!("{}", height)) y=(format!("{}", bars_height - height)) {
                            title {
                                (format!("{} {}", min, count))
                            }
                        }
                    }
                }
            };
            file.write_all(plot.into_string().as_bytes())?;
        }
    }

    if let Some(index_output) = &args.index_output {
        let mut file = fs::File::create(PathBuf::from(index_output).join("index.msgpack"))?;
        let header = IndexHeader {
            shards: shard_specs.unwrap(),
            count: count as u32,
            record_pad_size: RECORD_PAD_SIZE,
            dead_count,
            quantizer: pq_codec.unwrap()
        };
        file.write_all(rmp_serde::to_vec_named(&header)?.as_slice())?;
    }

    if let Some(shards) = &mut shards_out {
        for (_centroid, _file, count, index) in shards.iter_mut() {
            println!("shard {}: {} records", index, count);
        }
    }

    th.join().unwrap()?;

    Ok(())
}<|MERGE_RESOLUTION|>--- conflicted
+++ resolved
@@ -282,12 +282,7 @@
                 // this random access is almost certainly rather slow
                 // parallelize?
                 let mut buf = vec![0; len as usize];
-<<<<<<< HEAD
-                files[shard].1.read_exact(&mut buf)?;
-                let mut s: Vec<u32> = bytemuck::allocation::pod_collect_to_vec(&*buf);
-                for within_shard_id in s.iter_mut() {
-                    *within_shard_id = shard_id_mappings[shard].1[*within_shard_id as usize];
-=======
+
                 files[shard].1.read_exact_at(&mut buf, offset)?;
                 let s: &[u32] = bytemuck::cast_slice(&mut *buf);
                 for within_shard_id in s.iter() {
@@ -295,7 +290,6 @@
                     if !out_vertices.contains(&global_id) {
                         out_vertices.push(global_id);
                     }
->>>>>>> 5ab91aa1
                 }
             }
 
